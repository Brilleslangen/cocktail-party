--- conflicted
+++ resolved
@@ -43,28 +43,27 @@
 
     print("✅ mamba-ssm imported successfully")
     from mamba_ssm import Mamba2
-<<<<<<< HEAD
 
     print("✅ Mamba2 imported successfully")
 
     # Try to create a simple Mamba2 layer
-    layer = Mamba2(d_model=128,d_state=64, d_conv=4, expand=4).to('cuda')    # Block expansion factor
-    print(layer.d_model*layer.expand/layer.headdim)
-
-=======
-
-    print("✅ Mamba2 imported successfully")
-
-    # Try to create a simple Mamba2 layer
-    layer = Mamba2(d_model=128,d_state=64, d_conv=4, expand=2).to('cuda')    # Block expansion factor
->>>>>>> c6c39a8a
-    print("✅ Mamba2 layer created successfully")
+    layer_triton = Mamba2(d_model=128,d_state=64, d_conv=4, expand=4).to('cuda')    # Block expansion factor
+    layer = Mamba2(d_model=128, d_state=64, d_conv=4, expand=2).to('cuda')
+    print("✅ Mamba2 layers created successfully")
+    print('🐞 Triton bug avoidance:', (layer.d_model*layer.expand/layer.headdim) % 8 == 0)
 
     # Test forward pass
     x = torch.randn(8, 320, 128).cuda()
-    print(x.shape, x.stride())  # Make sure stride[0] and stride[2] are multiples of 8
-    y = layer(x)
-    print("✅ Forward pass successful")
+
+    y = layer_triton(x)
+    print("✅ Forward pass with triton bug avoidance successful")
+
+    try:
+        z = layer(x)
+        print("✅ Regular Forward pass successful")
+    except Exception as e:
+        print(f"❌ Mamba-SSM is only working with triton bug avoidance. d_model*expand/headdim must be divisible by 8. "
+              f" Error: {e}")
 
     print("\n🎉 Mamba-SSM is properly installed and working!")
 
