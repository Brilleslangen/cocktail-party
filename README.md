# Facing-to-Focus at The Cocktail Party
Individuals with hearing impairments often struggle to follow a single conversation in noisy, multi-speaker environments. Conventional hearing aids typically capture sound through microphones, convert it into a digital representation, and amplify the signal before streaming it into the wearer’s ears. During this process, many subtle auditory cues that allow the auditory system to focus on a single source - an ability commonly referred to as the “cocktail party effect” - are diminished or lost. As a result, focusing on one speaker among many remains challenging for hearing aid users. This thesis explores how computational models can replicate the cocktail-party effect by leveraging multi-modal signals, such as audio and spatial data, for selective speech isolation, implicitly decoding user focus and amplifying the target speaker's voice while effectively suppressing competing speakers and background noise.

## Societal Motivation
<<<<<<< HEAD
Today, approximately 1.5 billion people are affected by hearing impairments, and the global prevalence is rapidly increasing. The World Health Organization projects that 2.5 billion people will experience hearing loss by 2050. Impaired hearing significantly impacts many aspects of life, leading to social isolation, communication difficulties, fatigue, and cognitive decline. Thus, it is critical that assistive technologies restore as many capabilities of natural hearing as possible. The inability to focus on and interpret a single voice in noisy environments remains a top complaint among hearing aid users. Solving this cocktail-party problem could greatly enhance social participation, safety, and overall quality of life for millions. This project aims to move beyond basic amplification toward intelligent, context-aware hearing aids that effectively address challenging listening situations. Competent technologies are available, and now is the time to make them accessible to those who need them most.

## Research Qiuestions
This research addresses the following objectives:

- **Architecture Performance Comparison:** How do Mamba-2 and Liquid Neural
  Networks compare to Temporal Convolutional Networks and Transformers when used
  for selective isolation in noisy, multi-speaker scenarios?
- **Real-time Suitability of Stateful Architectures:** Under strict latency and
  computational constraints, can stateful models achieve superior streaming
  performance compared to stateless approaches?
- **Effectiveness of Binaural Cues for Selectivity:** Can implicit and explicit
  spatial cues provide reliable criteria for accurate target speaker selection
  and isolation?
- **Intelligibility vs. Computational Constraints:** Can neural models deliver
  significant intelligibility improvements while remaining feasible on embedded
  hearing aid hardware?


## Current Methodology

We utilize a modular Binaural TasNet architecture specifically designed for multi-modal integration and efficient real-time audio processing. At the core of this system, the separator module produces destructive interference masks. These masks, when applied to the original mixed audio signals, effectively cancel unwanted sounds, leaving the desired target speech clearly audible.

Specifically, our approach involves:
+ Creating realistic, challenging datasets with binaural audio and spatial features through advanced simulations incorporating Head-Related Transfer Functions (HRTFs), which mimic how ears receive sound from different directions.
+ Comparing the efficacy of different neural architectures within the TasNet framework for generating high-quality interference masks.
+ Assessing the models’ robustness, efficiency, and overall quality of isolated audio outputs.

Ultimately, this thesis aims to contribute to the advancement of hearing aid technologies, bridging the gap between computational speech isolation models and practical, real-world applications. By restoring clearer, more natural hearing experiences in challenging social environments, this work seeks to significantly improve the quality of life and social participation for individuals with hearing impairments.
=======
Today, approximately 1.5 billion people are affected by hearing impairments, and the global prevalence is rapidly increasing. The World Health Organization projects that 2.5 billion people will experience hearing loss by 2050. Impaired hearing significantly impacts many aspects of life, leading to social isolation, communication difficulties, fatigue, and cognitive decline. Thus, it is critical that assistive technologies restore as many capabilities of natural hearing as possible. The inability to focus on and interpret a single voice in noisy environments remains a top complaint among hearing aid users. Solving this cocktail-party problem could greatly enhance social participation, safety, and overall quality of life for millions. This project aims to move beyond basic amplification toward intelligent, context-aware hearing aids that effectively address challenging listening situations. Competent technologies are available, and now is the time to make them accessible to those who need them most..
>>>>>>> 8f0f8bc4


## Running Experiments
To queue runs for an experiment, pass them as a comma-separated list to `train.py`:

```bash
source ./venv/bin/activate 
python -m src.executables.train --config-name=runs/1-offline/tcn
```

We separate the experiments into respective folders.

# Focus-Directed Speech Isolation in Multi-Speaker Environments for Hearing Aid Applications

## Introduction
Imagine a bustling restaurant filled with overlapping conversations, clinking glasses, and cutlery scraping plates. Most listeners can effortlessly tune out the chaos and lock onto a single voice when it matters. For hearing aid users, however, this "cocktail party" scenario often becomes an impenetrable wall of noise. The aim of this project is to bridge that gap by empowering hearing aids with intelligent speech isolation. We explore deep-learning techniques that allow a user to face their chosen speaker and have that voice automatically enhanced while distracting chatter is suppressed.

Most people can tune out distractions and zoom in on one voice, a phenomenon known as the **cocktail-party effect**. Conventional hearing aids, however, blur together all nearby voices and background noise, forcing listeners to strain to catch a single conversation. This work explores how modern deep learning can replicate the cocktail-party effect by leveraging binaural audio and spatial cues to automatically enhance whichever speaker the listener is facing.

## The Challenge and Our Approach
Modern hearing aids are excellent at amplifying sound, yet they struggle in busy
multi-speaker scenarios. Our goal is to let a listener simply face the desired
talker and have that conversation isolated while competing voices fade into the
background. We explore advanced neural architectures that leverage spatial cues
to achieve this focus-driven speech isolation.

## Motivation

### Hearing Loss and the Limitations of Hearing Aids
Hearing loss affects billions worldwide and can lead to social disconnection and
reduced quality of life. Although hearing aids amplify sound, they often compress
and blur speech in noisy settings, leaving users overwhelmed and fatigued.

### Selective Speech Isolation and Deep Learning
Recent hearing aids include neural networks for noise reduction, but reliably
isolating one speaker remains an open problem. Research into TasNet,
Transformers, Structured State Space Models such as Mamba-2, and Liquid Neural
Networks offers promising avenues for selective speech enhancement.

### Architectures for Multi-Speaker Speech Separation
TasNet pioneered effective time-domain processing, while Transformers improve
separation with self-attention. Mamba-2 and Liquid Neural Networks provide
competitive performance with reduced computational cost, making them attractive
for resource-limited hardware.

### Adapting Offline Architectures to Streaming Environments
Real-world hearing aids require end-to-end latency below 10 ms. Adapting offline
models for streaming demands efficient windowing and strategies for maintaining
context. We compare stateless and stateful designs in this strict latency regime.

### Target Selectivity and Speaker Extraction
Reliable speaker selection is crucial. Audio-visual and spatial cues can assist
in identifying the target talker, yet practical systems must work without
predefined enrollment samples. Our work focuses on autonomous methods that rely
on binaural cues alone.

## Problem Definition
We seek to design hearing aid technology that robustly and selectively isolates
speech while operating within the constraints of real-world hardware. Key
research questions include:


## Proposed System and Evaluation Pipeline
Our modular binaural separation framework features stacked residual blocks with
interchangeable separator modules. We evaluate Mamba-2, Transformer, and Liquid
Neural Network cores alongside a Binaural Conv-TasNet baseline. Training and
evaluation use a true-streaming pipeline built from BRIR and HRIR simulations,
with challenging low-SNR mixtures. Metrics include multi-channel SI-SDRi,
ESTOI, PESQ, BINAQUAL, model size, and multiply-accumulate operations per
second.

Ultimately, this work aims to close the gap between computational speech
isolation research and practical, real-world hearing aid applications.

## Running Experiments
To queue runs for an experiment, pass them as a comma-separated list to `train.py`:

```bash
source ./venv/bin/activate
python -m src.executables.train --config-name=runs/1-offline/tcn,runs/1-offline/liquid,runs/1-offline/mamba<|MERGE_RESOLUTION|>--- conflicted
+++ resolved
@@ -2,7 +2,6 @@
 Individuals with hearing impairments often struggle to follow a single conversation in noisy, multi-speaker environments. Conventional hearing aids typically capture sound through microphones, convert it into a digital representation, and amplify the signal before streaming it into the wearer’s ears. During this process, many subtle auditory cues that allow the auditory system to focus on a single source - an ability commonly referred to as the “cocktail party effect” - are diminished or lost. As a result, focusing on one speaker among many remains challenging for hearing aid users. This thesis explores how computational models can replicate the cocktail-party effect by leveraging multi-modal signals, such as audio and spatial data, for selective speech isolation, implicitly decoding user focus and amplifying the target speaker's voice while effectively suppressing competing speakers and background noise.
 
 ## Societal Motivation
-<<<<<<< HEAD
 Today, approximately 1.5 billion people are affected by hearing impairments, and the global prevalence is rapidly increasing. The World Health Organization projects that 2.5 billion people will experience hearing loss by 2050. Impaired hearing significantly impacts many aspects of life, leading to social isolation, communication difficulties, fatigue, and cognitive decline. Thus, it is critical that assistive technologies restore as many capabilities of natural hearing as possible. The inability to focus on and interpret a single voice in noisy environments remains a top complaint among hearing aid users. Solving this cocktail-party problem could greatly enhance social participation, safety, and overall quality of life for millions. This project aims to move beyond basic amplification toward intelligent, context-aware hearing aids that effectively address challenging listening situations. Competent technologies are available, and now is the time to make them accessible to those who need them most.
 
 ## Research Qiuestions
@@ -32,9 +31,7 @@
 + Assessing the models’ robustness, efficiency, and overall quality of isolated audio outputs.
 
 Ultimately, this thesis aims to contribute to the advancement of hearing aid technologies, bridging the gap between computational speech isolation models and practical, real-world applications. By restoring clearer, more natural hearing experiences in challenging social environments, this work seeks to significantly improve the quality of life and social participation for individuals with hearing impairments.
-=======
 Today, approximately 1.5 billion people are affected by hearing impairments, and the global prevalence is rapidly increasing. The World Health Organization projects that 2.5 billion people will experience hearing loss by 2050. Impaired hearing significantly impacts many aspects of life, leading to social isolation, communication difficulties, fatigue, and cognitive decline. Thus, it is critical that assistive technologies restore as many capabilities of natural hearing as possible. The inability to focus on and interpret a single voice in noisy environments remains a top complaint among hearing aid users. Solving this cocktail-party problem could greatly enhance social participation, safety, and overall quality of life for millions. This project aims to move beyond basic amplification toward intelligent, context-aware hearing aids that effectively address challenging listening situations. Competent technologies are available, and now is the time to make them accessible to those who need them most..
->>>>>>> 8f0f8bc4
 
 
 ## Running Experiments
@@ -114,4 +111,4 @@
 
 ```bash
 source ./venv/bin/activate
-python -m src.executables.train --config-name=runs/1-offline/tcn,runs/1-offline/liquid,runs/1-offline/mamba+python -m src.executables.train --config-name=runs/1-offline/tcn,runs/1-offline/liquid,runs/1-offline/mamba
