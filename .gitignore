# Byte-compiled / optimized / DLL files
__pycache__/
*.py[cod]
*$py.class

# C extensions
*.so

# Distribution / packaging
.Python
build/
develop-eggs/
dist/
downloads/
eggs/
.eggs/
lib/
lib64/
parts/
sdist/
var/
wheels/
share/python-wheels/
*.egg-info/
.installed.cfg
*.egg
MANIFEST

# PyInstaller
#  Usually these files are written by a python script from a template
#  before PyInstaller builds the exe, so as to inject date/other infos into it.
*.manifest
*.spec

# Installer logs
pip-log.txt
pip-delete-this-directory.txt

# Unit test / coverage reports
htmlcov/
.tox/
.nox/
.coverage
.coverage.*
.cache
nosetests.xml
coverage.xml
*.cover
*.py,cover
.hypothesis/
.pytest_cache/
cover/

# Translations
*.mo
*.pot

# Django stuff:
*.log
local_settings.py
db.sqlite3
db.sqlite3-journal

# Flask stuff:
instance/
.webassets-cache

# Scrapy stuff:
.scrapy

# Sphinx documentation
docs/_build/

# PyBuilder
.pybuilder/
target/

# Jupyter Notebook
.ipynb_checkpoints

# IPython
profile_default/
ipython_config.py

# pyenv
#   For a library or package, you might want to ignore these files since the code is
#   intended to run in multiple environments; otherwise, check them in:
# .python-version

# pipenv
#   According to pypa/pipenv#598, it is recommended to include Pipfile.lock in version control.
#   However, in case of collaboration, if having platform-specific dependencies or dependencies
#   having no cross-platform support, pipenv may install dependencies that don't work, or not
#   install all needed dependencies.
#Pipfile.lock

# UV
#   Similar to Pipfile.lock, it is generally recommended to include uv.lock in version control.
#   This is especially recommended for binary packages to ensure reproducibility, and is more
#   commonly ignored for libraries.
#uv.lock

# poetry
#   Similar to Pipfile.lock, it is generally recommended to include poetry.lock in version control.
#   This is especially recommended for binary packages to ensure reproducibility, and is more
#   commonly ignored for libraries.
#   https://python-poetry.org/docs/basic-usage/#commit-your-poetrylock-file-to-version-control
#poetry.lock

# pdm
#   Similar to Pipfile.lock, it is generally recommended to include pdm.lock in version control.
#pdm.lock
#   pdm stores project-wide configurations in .pdm.toml, but it is recommended to not include it
#   in version control.
#   https://pdm.fming.dev/latest/usage/project/#working-with-version-control
.pdm.toml
.pdm-python
.pdm-build/

# PEP 582; used by e.g. github.com/David-OConnor/pyflow and github.com/pdm-project/pdm
__pypackages__/

# Celery stuff
celerybeat-schedule
celerybeat.pid

# SageMath parsed files
*.sage.py

# Environments
.env
.venv
env/
venv/
ENV/
env.bak/
venv.bak/

# Spyder project settings
.spyderproject
.spyproject

# Rope project settings
.ropeproject

# mkdocs documentation
/site

# mypy
.mypy_cache/
.dmypy.json
dmypy.json

# Pyre type checker
.pyre/

# pytype static type analyzer
.pytype/

# Cython debug symbols
cython_debug/

# PyCharm
#  JetBrains specific template is maintained in a separate JetBrains.gitignore that can
#  be found at https://github.com/github/gitignore/blob/main/Global/JetBrains.gitignore
#  and can be added to the global gitignore or merged into this file.  For a more nuclear
#  option (not recommended) you can uncomment the following to ignore the entire idea folder.
# Covers JetBrains IDEs: IntelliJ, RubyMine, PhpStorm, AppCode, PyCharm, CLion, Android Studio, WebStorm and Rider
# Reference: https://intellij-support.jetbrains.com/hc/en-us/articles/206544839

# User-specific stuff
./idea 
.idea/**/workspace.xml
.idea/**/tasks.xml
.idea/**/usage.statistics.xml
.idea/**/dictionaries
.idea/**/shelf

# AWS User-specific
.idea/**/aws.xml

# Generated files
.idea/**/contentModel.xml

# Sensitive or high-churn files
.idea/**/dataSources/
.idea/**/dataSources.ids
.idea/**/dataSources.local.xml
.idea/**/sqlDataSources.xml
.idea/**/dynamic.xml
.idea/**/uiDesigner.xml
.idea/**/dbnavigator.xml

# Gradle
.idea/**/gradle.xml
.idea/**/libraries

# Gradle and Maven with auto-import
# When using Gradle or Maven with auto-import, you should exclude module files,
# since they will be recreated, and may cause churn.  Uncomment if using
# auto-import.
# .idea/artifacts
# .idea/compiler.xml
# .idea/jarRepositories.xml
# .idea/modules.xml
# .idea/*.iml
# .idea/modules
# *.iml
# *.ipr

# CMake
cmake-build-*/

# Mongo Explorer plugin
.idea/**/mongoSettings.xml

# File-based project format
*.iws

# IntelliJ
out/

# mpeltonen/sbt-idea plugin
.idea_modules/

# JIRA plugin
atlassian-ide-plugin.xml

# Cursive Clojure plugin
.idea/replstate.xml

# SonarLint plugin
.idea/sonarlint/
.idea/sonarlint.xml # see https://community.sonarsource.com/t/is-the-file-idea-idea-idea-sonarlint-xml-intended-to-be-under-source-control/121119

# Crashlytics plugin (for Android Studio and IntelliJ)
com_crashlytics_export_strings.xml
crashlytics.properties
crashlytics-build.properties
fabric.properties

# Editor-based Rest Client
.idea/httpRequests

# Android studio 3.1+ serialized cache file
.idea/caches/build_file_checksums.ser

# Ruff stuff:
.ruff_cache/

# PyPI configuration file
.pypirc

<<<<<<< HEAD
data/
=======
# Custom
outputs/
.idea/
>>>>>>> dbcfeff4
<|MERGE_RESOLUTION|>--- conflicted
+++ resolved
@@ -251,10 +251,7 @@
 # PyPI configuration file
 .pypirc
 
-<<<<<<< HEAD
-data/
-=======
 # Custom
 outputs/
 .idea/
->>>>>>> dbcfeff4
+data/